from collections import namedtuple, OrderedDict
import os
import pickle

import numpy as np
import arff


Split = namedtuple("Split", ["train", "test"])


class OpenMLSplit(object):
    """OpenML Split object.

       Parameters
       ----------
       name : int or str
       description : str
       split : dict
    """

    def __init__(self, name, description, split):
        self.description = description
        self.name = name
        self.split = dict()

        # Add splits according to repetition
        for repetition in split:
            repetition = int(repetition)
            self.split[repetition] = OrderedDict()
            for fold in split[repetition]:
                self.split[repetition][fold] = OrderedDict()
                for sample in split[repetition][fold]:
                    self.split[repetition][fold][sample] = split[
                        repetition][fold][sample]

        self.repeats = len(self.split)
        if any([len(self.split[0]) != len(self.split[i])
                for i in range(self.repeats)]):
            raise ValueError('')
        self.folds = len(self.split[0])
        self.samples = len(self.split[0][0])

    def __eq__(self, other):
        if (type(self) != type(other)
                or self.name != other.name
                or self.description != other.description
                or self.split.keys() != other.split.keys()):
            return False

        if any(self.split[repetition].keys() != other.split[repetition].keys()
                for repetition in self.split):
            return False

        samples = [(repetition, fold, sample)
                   for repetition in self.split
                   for fold in self.split[repetition]
                   for sample in self.split[repetition][fold]]

        for repetition, fold, sample in samples:
            self_train, self_test = self.split[repetition][fold][sample]
            other_train, other_test = other.split[repetition][fold][sample]
            if not (np.all(self_train == other_train)
                    and np.all(self_test == other_test)):
                return False
        return True

    @classmethod
    def _from_arff_file(cls, filename: str) -> 'OpenMLSplit':

        repetitions = None

        pkl_filename = filename.replace(".arff", ".pkl.py3")

        if os.path.exists(pkl_filename):
            with open(pkl_filename, "rb") as fh:
                _ = pickle.load(fh)
            repetitions = _["repetitions"]
            name = _["name"]

        # Cache miss
        if repetitions is None:
            # Faster than liac-arff and sufficient in this situation!
            if not os.path.exists(filename):
                raise FileNotFoundError(
                    'Split arff %s does not exist!' % filename
                )
<<<<<<< HEAD
            file_data = arff.load(open(filename))
=======
            file_data = arff.load(open(filename), return_type=arff.DENSE_GEN)
>>>>>>> a25f977e
            splits = file_data['data']
            name = file_data['relation']
            attrnames = [attr[0] for attr in file_data['attributes']]

            repetitions = OrderedDict()

            type_idx = attrnames.index('type')
            rowid_idx = attrnames.index('rowid')
            repeat_idx = attrnames.index('repeat')
            fold_idx = attrnames.index('fold')
            sample_idx = (
                attrnames.index('sample')
                if 'sample' in attrnames
                else None
            )

            for line in splits:
                # A line looks like type, rowid, repeat, fold
                repetition = int(line[repeat_idx])
                fold = int(line[fold_idx])
                sample = 0
                if sample_idx is not None:
                    sample = int(line[sample_idx])

                if repetition not in repetitions:
                    repetitions[repetition] = OrderedDict()
                if fold not in repetitions[repetition]:
                    repetitions[repetition][fold] = OrderedDict()
                if sample not in repetitions[repetition][fold]:
                    repetitions[repetition][fold][sample] = ([], [])
                split = repetitions[repetition][fold][sample]

<<<<<<< HEAD
                if not isinstance(line[type_idx], str):
                    type_ = line[type_idx].decode('utf-8')
                else:
                    type_ = line[type_idx]

=======
                type_ = line[type_idx]
>>>>>>> a25f977e
                if type_ == 'TRAIN':
                    split[0].append(line[rowid_idx])
                elif type_ == 'TEST':
                    split[1].append(line[rowid_idx])
                else:
                    raise ValueError(type_)

            for repetition in repetitions:
                for fold in repetitions[repetition]:
                    for sample in repetitions[repetition][fold]:
                        repetitions[repetition][fold][sample] = Split(
                            np.array(repetitions[repetition][fold][sample][0],
                                     dtype=np.int32),
                            np.array(repetitions[repetition][fold][sample][1],
                                     dtype=np.int32))

            with open(pkl_filename, "wb") as fh:
                pickle.dump({"name": name, "repetitions": repetitions}, fh,
                            protocol=2)

        return cls(name, '', repetitions)

    def from_dataset(self, X, Y, folds, repeats):
        raise NotImplementedError()

    def get(self, repeat=0, fold=0, sample=0):
        if repeat not in self.split:
            raise ValueError("Repeat %s not known" % str(repeat))
        if fold not in self.split[repeat]:
            raise ValueError("Fold %s not known" % str(fold))
        if sample not in self.split[repeat][fold]:
            raise ValueError("Sample %s not known" % str(sample))
        return self.split[repeat][fold][sample]<|MERGE_RESOLUTION|>--- conflicted
+++ resolved
@@ -85,11 +85,7 @@
                 raise FileNotFoundError(
                     'Split arff %s does not exist!' % filename
                 )
-<<<<<<< HEAD
-            file_data = arff.load(open(filename))
-=======
             file_data = arff.load(open(filename), return_type=arff.DENSE_GEN)
->>>>>>> a25f977e
             splits = file_data['data']
             name = file_data['relation']
             attrnames = [attr[0] for attr in file_data['attributes']]
@@ -122,15 +118,7 @@
                     repetitions[repetition][fold][sample] = ([], [])
                 split = repetitions[repetition][fold][sample]
 
-<<<<<<< HEAD
-                if not isinstance(line[type_idx], str):
-                    type_ = line[type_idx].decode('utf-8')
-                else:
-                    type_ = line[type_idx]
-
-=======
                 type_ = line[type_idx]
->>>>>>> a25f977e
                 if type_ == 'TRAIN':
                     split[0].append(line[rowid_idx])
                 elif type_ == 'TEST':
