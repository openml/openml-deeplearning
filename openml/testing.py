import inspect
import os
import shutil
import unittest
import openml


class TestBase(unittest.TestCase):
    """Base class for tests

    Note
    ----
    Currently hard-codes a read-write key.
    Hopefully soon allows using a test server, not the production server.
    """

    def setUp(self):
        # This cache directory is checked in to git to simulate a populated
        # cache
        self.static_cache_dir = None
        static_cache_dir = os.path.dirname(os.path.abspath(inspect.getfile(self.__class__)))

        static_cache_dir = os.path.abspath(os.path.join(static_cache_dir, '..'))
        content = os.listdir(static_cache_dir)
        if 'files' in content:
            self.static_cache_dir = os.path.join(static_cache_dir, 'files')

        if self.static_cache_dir is None:
            raise ValueError('Cannot find test cache dir!')

        self.cwd = os.getcwd()
        workdir = os.path.dirname(os.path.abspath(__file__))
        self.workdir = os.path.join(workdir, "tmp")
        try:
            shutil.rmtree(self.workdir)
        except:
            pass

        os.mkdir(self.workdir)
        os.chdir(self.workdir)

        self.cached = True
        # amueller's read/write key that he will throw away later
        openml.config.apikey = "610344db6388d9ba34f6db45a3cf71de"
<<<<<<< HEAD
        self.production_server = "https://www.openml.org/api/v1/xml"
        self.test_server = "https://test.openml.org/api/v1/xml"
        openml.config.server = self.test_server
=======
        #openml.config.server = "http://capa.win.tue.nl/api/v1/xml"
        openml.config.server = "https://test.openml.org/api/v1/xml"
>>>>>>> e594abcb
        openml.config.set_cache_directory(self.workdir, self.workdir)

    def tearDown(self):
        os.chdir(self.cwd)
        shutil.rmtree(self.workdir)
        openml.config.server = self.production_server

__all__ = ['TestBase']<|MERGE_RESOLUTION|>--- conflicted
+++ resolved
@@ -42,14 +42,10 @@
         self.cached = True
         # amueller's read/write key that he will throw away later
         openml.config.apikey = "610344db6388d9ba34f6db45a3cf71de"
-<<<<<<< HEAD
         self.production_server = "https://www.openml.org/api/v1/xml"
         self.test_server = "https://test.openml.org/api/v1/xml"
         openml.config.server = self.test_server
-=======
-        #openml.config.server = "http://capa.win.tue.nl/api/v1/xml"
-        openml.config.server = "https://test.openml.org/api/v1/xml"
->>>>>>> e594abcb
+
         openml.config.set_cache_directory(self.workdir, self.workdir)
 
     def tearDown(self):
